import dash
from dash import dcc, html, Input, Output, State, callback_context, no_update
import dash_bootstrap_components as dbc
import pandas as pd
from datetime import datetime
import logging
from dotenv import load_dotenv
from database.connection import db_connection
from database.query_engine import query_engine_factory
from config import Config
import uuid
import plotly.graph_objects as go
import os

# Add the hardcoded SQLite3 database path
SQLITE_DB_PATH = os.path.join(os.path.dirname(os.path.abspath(__file__)), 'database', 'sqllite3', 'library.db')

# Set up logging
logging.basicConfig(level=logging.INFO)
logger = logging.getLogger(__name__)

# Load environment variables
load_dotenv()

# Initialize the Dash app
app = dash.Dash(
    __name__,
    external_stylesheets=[dbc.themes.DARKLY],
    suppress_callback_exceptions=True,
    title="Database Analysis Agent"
)

# Custom CSS for ChatGPT-like styling
app.index_string = '''
<!DOCTYPE html>
<html>
    <head>
        {%metas%}
        <title>{%title%}</title>
        {%favicon%}
        {%css%}
        <style>
            body {
                background-color: #343a40 !important;
                color: #ffffff !important;
                font-family: -apple-system, BlinkMacSystemFont, 'Segoe UI', 'Roboto', sans-serif;
            }
            .chat-container {
                background-color: #2c2c2c;
                border-radius: 8px;
                border: 1px solid #404040;
            }
            .chat-message {
                padding: 16px 20px;
                border-bottom: 1px solid #404040;
                animation: fadeIn 0.3s ease-in;
            }
            .chat-message:last-child {
                border-bottom: none;
            }
            .user-message {
                background-color: #343a40;
            }
            .agent-message {
                background-color: #2c2c2c;
            }
            .chat-input-container {
                background-color: #2c2c2c;
                border-top: 1px solid #404040;
                padding: 20px;
                position: sticky;
                bottom: 0;
            }
            .chat-input {
                background-color: #404040 !important;
                border: 1px solid #555 !important;
                color: #ffffff !important;
                border-radius: 20px !important;
                padding: 12px 20px !important;
            }
            .chat-input:focus {
                border-color: #007bff !important;
                box-shadow: 0 0 0 0.2rem rgba(0, 123, 255, 0.25) !important;
            }
            .send-button {
                border-radius: 20px !important;
                padding: 12px 24px !important;
                background-color: #007bff !important;
                border: none !important;
                white-space: nowrap !important;
                min-width: 80px !important;
            }
            .send-button:hover {
                background-color: #0056b3 !important;
            }
            .db-connect-button {
                background-color: #28a745 !important;
                border: none !important;
                border-radius: 8px !important;
                padding: 8px 16px !important;
                margin-bottom: 20px !important;
                font-size: 14px !important;
                max-width: 200px !important;
                display: flex !important;
                align-items: center !important;
                justify-content: center !important;
                margin-left: auto !important;
                margin-right: auto !important;
            }
            .db-connect-button:hover {
                background-color: #218838 !important;
            }
            .modal-content {
                background-color: #2c2c2c !important;
                color: #ffffff !important;
                border: 1px solid #404040 !important;
            }
            .modal-header {
                border-bottom: 1px solid #404040 !important;
                background-color: #343a40 !important;
            }
            .modal-body {
                background-color: #2c2c2c !important;
            }
            .modal-footer {
                border-top: 1px solid #404040 !important;
                background-color: #343a40 !important;
            }
            .form-control {
                background-color: #404040 !important;
                border: 1px solid #555 !important;
                color: #ffffff !important;
            }
            .form-control:focus {
                background-color: #404040 !important;
                border-color: #007bff !important;
                color: #ffffff !important;
                box-shadow: 0 0 0 0.2rem rgba(0, 123, 255, 0.25) !important;
            }
            .form-select {
                background-color: #404040 !important;
                border: 1px solid #555 !important;
                color: #ffffff !important;
            }
            .form-select:focus {
                background-color: #404040 !important;
                border-color: #007bff !important;
                color: #ffffff !important;
                box-shadow: 0 0 0 0.2rem rgba(0, 123, 255, 0.25) !important;
            }
            @keyframes fadeIn {
                from { opacity: 0; transform: translateY(10px); }
                to { opacity: 1; transform: translateY(0); }
            }
            .status-indicator {
                display: inline-block;
                width: 8px;
                height: 8px;
                border-radius: 50%;
                margin-right: 8px;
            }
            .status-connected {
                background-color: #28a745;
            }
            .status-disconnected {
                background-color: #dc3545;
            }
        </style>
    </head>
    <body>
        {%app_entry%}
        <footer>
            {%config%}
            {%scripts%}
            {%renderer%}
        </footer>
    </body>
</html>
'''

# App layout
app.layout = dbc.Container([
    # Header
    dbc.Row([
        dbc.Col([
            html.H1("Database Analysis Agent", className="text-center mb-3", style={"color": "#ffffff"}),
            html.Hr(style={"borderColor": "#404040"})
        ])
    ]),
    
    # Database Connection Button
    dbc.Row([
        dbc.Col([
            dbc.Button([
                html.I(className="fas fa-database me-2"),
                "Connect to Database"
            ], id="open-db-modal", className="db-connect-button w-100")
        ], md=6, className="mx-auto")
    ]),
    
    # Connection Status
    dbc.Row([
        dbc.Col([
            html.Div([
                html.Span(className="status-indicator status-disconnected", id="status-indicator"),
                html.Span("Not connected to database", id="connection-status-text"),
                html.Br(),
                html.Div(id="connection-actions", style={"marginTop": "10px"})
            ], className="text-center")
        ])
    ]),
    
    # Main Chat Interface
    dbc.Row([
        dbc.Col([
            dbc.Card([
                dbc.CardBody([
                    # Chat messages display
                    html.Div(id="chat-messages", className="chat-container", style={
                        "height": "600px",
                        "overflowY": "auto",
                        "marginBottom": "0"
                    }),
                    
                    # Chat input area
                    html.Div([
                        # Query Strategy Controls
                        html.Div([
                            dbc.Row([
                                dbc.Col([
                                    html.Span("Strategy: ", className="text-light me-2"),
                                    dbc.Select(
                                        id="query-strategy",
                                        options=[
                                            {"label": "Schema-Based Querying", "value": "schema"},
                                            {"label": "RAG (Retrieval-Augmented Generation)", "value": "rag"},
                                            {"label": "Visualize", "value": "visualize"},
<<<<<<< HEAD
=======
                                            {"label": "RAG (Retrieval-Augmented Generation)", "value": "rag"},
>>>>>>> ac4cd25d
                                            {"label": "Multi-Table Join", "value": "multitablejoin"}
                                        ],
                                        value="schema",
                                        size="sm",
                                        style={"display": "inline-block", "width": "auto", "minWidth": "200px", "marginTop": "5px"}
                                    )
                                ], md=8, className="d-flex align-items-center justify-content-center"),
                                dbc.Col([
                                    dbc.Checkbox(
                                        id="security-guardrail",
                                        label="Security Guardrails",
                                        value=True,
                                        className="text-light"
                                    )
                                ], md=4, className="d-flex align-items-center justify-content-center", style={"marginTop": "10px"})
                            ], className="mb-1", style={"alignItems": "center"})
                        ], className="mb-2", style={"backgroundColor": "#404040", "borderRadius": "5px", "display": "flex", "alignItems": "center", "justifyContent": "center"}),
                        
                        # Chat input
                        dbc.InputGroup([
                            dbc.Input(
                                id="chat-input",
                                placeholder="Ask me about your database...",
                                type="text",
                                className="chat-input",
                                style={"flex": "1"}
                            ),
                            dbc.Button([
                                html.I(className="fas fa-paper-plane me-2"),
                                "Send"
                            ], id="send-button", className="send-button ms-2")
                        ])
                    ], className="chat-input-container")
                ])
            ], className="border-0", style={"backgroundColor": "transparent"})
        ], md=10, className="mx-auto")
    ]),
    
    # Database Connection Modal
    dbc.Modal([
        dbc.ModalHeader([
            html.H4("Database Connection", className="mb-0")
        ]),
        dbc.ModalBody([
            dbc.Form([
                dbc.Row([
                    dbc.Col([
                        dbc.Label("Database Type", className="mb-2"),
                        dbc.Select(
                            id="db-type",
                            options=[
                                {"label": "PostgreSQL", "value": "postgresql"},
                                {"label": "MySQL", "value": "mysql"},
                                {"label": "SQLite3", "value": "sqlite3"}
                            ],
                            value="postgresql"
                        )
                    ], md=6),
                    dbc.Col([
                        dbc.Label("Host", className="mb-2"),
                        dbc.Input(id="db-host", placeholder="localhost", value="localhost")
                    ], md=6)
                ], className="mb-3"),
                
                # Add SQLite file selector
                # html.Div(id="sqlite-file-selector", style={"display": "none"}, children=[
                #     dbc.Label("SQLite Database File", className="mb-2"),
                #     dbc.Input(id="sqlite-file", type="text", placeholder="Path to SQLite database file")
                # ]),
                
                dbc.Row([
                    dbc.Col([
                        dbc.Label("Port", className="mb-2"),
                        dbc.Input(id="db-port", placeholder="5432", value="5432", type="number")
                    ], md=6),
                    dbc.Col([
                        dbc.Label("Database Name", className="mb-2"),
                        dbc.Input(id="db-name", placeholder="your_database")
                    ], md=6)
                ], className="mb-3"),
                
                dbc.Row([
                    dbc.Col([
                        dbc.Label("Username", className="mb-2"),
                        dbc.Input(id="db-username", placeholder="username")
                    ], md=6),
                    dbc.Col([
                        dbc.Label("Password", className="mb-2"),
                        dbc.Input(id="db-password", placeholder="password", type="password")
                    ], md=6)
                ], className="mb-3"),
                
                html.Div(id="modal-connection-status")
            ])
        ]),
        dbc.ModalFooter([
            dbc.Button("Cancel", id="close-db-modal", color="secondary", outline=True),
            dbc.Button("Connect", id="connect-button", color="success")
        ])
    ], id="db-modal", size="lg", is_open=False),
    
    # Store for connection state
    dcc.Store(id="connection-store", data={"connected": False}),
    
    # Store for chat history
    dcc.Store(id="chat-store", data=[]),
    
    # Store for query strategy and security settings
    dcc.Store(id="settings-store", data={"strategy": "schema", "security": True})
    
], fluid=True, style={"backgroundColor": "#343a40", "minHeight": "100vh", "padding": "20px"})

# Callback to open/close database modal
@app.callback(
    Output("db-modal", "is_open"),
    [Input("open-db-modal", "n_clicks"),
     Input("close-db-modal", "n_clicks"),
     Input("connect-button", "n_clicks")],
    [State("db-modal", "is_open")]
)
def toggle_modal(n1, n2, n3, is_open):
    if n1 or n2 or n3:
        return not is_open
    return is_open

# Callback for chat functionality
@app.callback(
    [Output("chat-messages", "children"),
     Output("chat-input", "value"),
     Output("chat-store", "data")],
    [Input("send-button", "n_clicks"),
     Input("chat-input", "n_submit")],
    [State("chat-input", "value"),
     State("chat-store", "data"),
     State("settings-store", "data"),
     State("connection-store", "data"),
     State("db-modal", "is_open")]
)
def update_chat(n_clicks, n_submit, input_value, chat_history, settings, connection, modal_is_open):
    # Prevent chat processing when database modal is open
    if modal_is_open:
        return chat_history or [], "", chat_history or []
    
    if not input_value:
        return chat_history or [], "", chat_history or []
    
    # Get the trigger
    ctx = callback_context
    if not ctx.triggered:
        return chat_history or [], "", chat_history or []
    
    # Initialize chat history if empty
    if not chat_history:
        chat_history = []
    
    # Add user message
    user_message = {
        "type": "user",
        "text": input_value,
        "timestamp": datetime.now().strftime("%H:%M")
    }
    chat_history.append(user_message)
    
    # Check if connected to database
    if not connection.get("connected", False):
        agent_response = "❌ Please connect to a database first before asking questions."
    else:
        # Get current settings
        strategy = settings.get("strategy", "schema")
        security = settings.get("security", True)
        
        # Initialize variables for SQL query and results
        sql_query = None
        results = None
        
        try:
            # Create query engine
            engine_config = {"openai_api_key": Config.OPENAI_API_KEY, "db_uri": SQLITE_DB_PATH}
            query_engine = query_engine_factory.create_query_engine(strategy, engine_config)
            
            # Create security guardrail if enabled
            security_guardrail = None
            if security:
                security_guardrail = query_engine_factory.create_security_guardrail("basic", {})
            
            # Get database context
            db_context = {
                "db_type": connection.get("info", {}).get("type", "postgresql"),
                "database": connection.get("info", {}).get("database", "unknown"),
                "user_input": input_value,
                "security_enabled": security,
            }
            
            # Generate SQL query
            sql_success, sql_result = query_engine.generate_query(input_value, db_context)
            
            if sql_success:
                # Apply security validation if enabled
                if security_guardrail:
                    security_success, security_message = security_guardrail.validate_query(sql_result, db_context)
                    if not security_success:
                        agent_response = f"🚫 Security Check Failed: {security_message}\n\nQuery blocked for security reasons."
                    else:
                        # Execute the query
                        exec_success, exec_result = query_engine.execute_query(sql_result)
                        if exec_success:
                            # Handle visualization results differently
                            if strategy == "visualize" and isinstance(exec_result, dict) and 'figure' in exec_result:
                                # Visualization result
                                agent_response = f"Generated visualization: {exec_result.get('chart_type', 'chart').replace('_', ' ').title()}"
                                sql_query = sql_result
                                results = dcc.Graph(
                                    figure=exec_result['figure'],
                                    style={'height': '500px'},
                                    config={'displayModeBar': True, 'displaylogo': False}
                                )
                                # Store visualization metadata
                                results_data = {
                                    'type': 'visualization',
                                    'chart_type': exec_result.get('chart_type'),
                                    'data_summary': exec_result.get('data_summary'),
                                    'chart_config': exec_result.get('chart_config')
                                }
                            # Format regular tabular results
                            elif isinstance(exec_result, pd.DataFrame):
                                result_html = dbc.Table.from_dataframe(
                                    exec_result, 
                                    striped=True, 
                                    bordered=True, 
                                    hover=True,
                                    className="mt-3"
                                )
                                agent_response = "Response:"
                                sql_query = sql_result
                                results = result_html
                                # Serialize non-JSON-serializable columns before storing
                                exec_result_serialized = exec_result.copy()
                                for col in exec_result_serialized.columns:
                                    # Convert UUID objects to strings
                                    if exec_result_serialized[col].apply(lambda x: isinstance(x, uuid.UUID)).any():
                                        exec_result_serialized[col] = exec_result_serialized[col].astype(str)
                                    # Convert Timestamp objects to strings
                                    if pd.api.types.is_datetime64_any_dtype(exec_result_serialized[col]):
                                        exec_result_serialized[col] = exec_result_serialized[col].astype(str)
                                    # Convert generic datetime objects to strings
                                    if exec_result_serialized[col].apply(lambda x: isinstance(x, datetime)).any():
                                        exec_result_serialized[col] = exec_result_serialized[col].astype(str)
                                    
                                    # Handle None/NaN values that cause React rendering issues
                                    exec_result_serialized[col] = exec_result_serialized[col].fillna('').astype(str)
                                    # Replace any remaining None values with empty string
                                    exec_result_serialized[col] = exec_result_serialized[col].replace('None', '').replace('nan', '')
                                
                                results_data = exec_result_serialized.to_dict('records')  # Store as serializable data
                            else:
                                agent_response = f"Response:\n{exec_result}"
                                sql_query = sql_result
                                results = None
                                results_data = str(exec_result)
                        else:
                            agent_response = f"❌ Execution Failed:\n{exec_result}"
                            sql_query = sql_result
                            results = None
                            results_data = str(exec_result)
                else:
                    # Security disabled - execute directly
                    exec_success, exec_result = query_engine.execute_query(sql_result)
                    if exec_success:
                        # Handle visualization results differently
                        if strategy == "visualize" and isinstance(exec_result, dict) and 'figure' in exec_result:
                            # Visualization result
                            agent_response = f"Generated visualization: {exec_result.get('chart_type', 'chart').replace('_', ' ').title()}"
                            sql_query = sql_result
                            results = dcc.Graph(
                                figure=exec_result['figure'],
                                style={'height': '500px'},
                                config={'displayModeBar': True, 'displaylogo': False}
                            )
                            # Store visualization metadata
                            results_data = {
                                'type': 'visualization',
                                'chart_type': exec_result.get('chart_type'),
                                'data_summary': exec_result.get('data_summary'),
                                'chart_config': exec_result.get('chart_config')
                            }
                        elif isinstance(exec_result, pd.DataFrame):
                            result_html = dbc.Table.from_dataframe(
                                exec_result, 
                                striped=True, 
                                bordered=True, 
                                hover=True,
                                className="mt-3"
                            )
                            agent_response = "Response:"
                            sql_query = sql_result
                            results = result_html
                            # Serialize non-JSON-serialized columns before storing
                            exec_result_serialized = exec_result.copy()
                            for col in exec_result_serialized.columns:
                                # Convert UUID objects to strings
                                if exec_result_serialized[col].apply(lambda x: isinstance(x, uuid.UUID)).any():
                                    exec_result_serialized[col] = exec_result_serialized[col].astype(str)
                                # Convert Timestamp objects to strings
                                if pd.api.types.is_datetime64_any_dtype(exec_result_serialized[col]):
                                    exec_result_serialized[col] = exec_result_serialized[col].astype(str)
                                # Convert generic datetime objects to strings
                                if exec_result_serialized[col].apply(lambda x: isinstance(x, datetime)).any():
                                    exec_result_serialized[col] = exec_result_serialized[col].astype(str)
                                
                                # Handle None/NaN values that cause React rendering issues
                                exec_result_serialized[col] = exec_result_serialized[col].fillna('').astype(str)
                                # Replace any remaining None values with empty string
                                exec_result_serialized[col] = exec_result_serialized[col].replace('None', '').replace('nan', '')
                            
                            results_data = exec_result_serialized.to_dict('records')  # Store as serializable data
                        else:
                            agent_response = f"🔍 Generated SQL Query:\n```sql\n{sql_result}\n```\n\n📊 Query Results:\n{exec_result}"
                            sql_query = sql_result
                            results = None
                            results_data = str(exec_result)
                    else:
                        agent_response = f"🔍 Generated SQL Query:\n```sql\n{sql_result}\n```\n\n❌ Execution Failed:\n{exec_result}"
                        sql_query = sql_result
                        results = None
                        results_data = str(exec_result)
            else:
                agent_response = f"❌ Failed to generate SQL query: {sql_result}"
                sql_query = None
                results = None
                results_data = None
                
        except Exception as e:
            agent_response = f"❌ Error processing query: {str(e)}"
            logger.error(f"Query processing error: {str(e)}")
            sql_query = None
            results = None
            results_data = None
    
    agent_message = {
        "type": "agent",
        "text": agent_response,
        "timestamp": datetime.now().strftime("%H:%M")
    }
    
    # Add SQL query and results if available
    if sql_query:
        agent_message["sql_query"] = sql_query
    # Don't store HTML components in the message
    if 'results_data' in locals() and results_data is not None:
        agent_message["results_data"] = results_data
        agent_message["has_results"] = True  # Set the flag for rendering
    # Store live visualization component for current message
    if 'results' in locals() and isinstance(results, dcc.Graph):
        agent_message["live_visualization"] = results
    
    chat_history.append(agent_message)
    
    # Convert to HTML
    chat_html = []
    
    for msg in chat_history:
        if msg["type"] == "user":
            chat_html.append(html.Div([
                html.Div([
                    html.Strong("You", className="text-primary"),
                    html.Span(f" • {msg['timestamp']}", className="text-muted ms-2")
                ], className="mb-1"),
                html.Div(msg["text"], className="text-light")
            ], className="chat-message user-message"))
        else:
            # Create agent message content
            message_content = [
                html.Div([
                    html.Strong("Agent", className="text-success"),
                    html.Span(f" • {msg['timestamp']}", className="text-muted ms-2")
                ], className="mb-1"),
                html.Div(msg["text"], className="text-light")
            ]
            
            # Add SQL query if present
            if "sql_query" in msg:
                message_content.append(html.Div([
                    html.Hr(style={"borderColor": "#404040", "margin": "10px 0"}),
                    html.Div([
                        html.Strong("Generated SQL:", className="text-info"),
                        html.Pre(msg["sql_query"], className="bg-dark text-light p-2 rounded", style={"fontSize": "12px", "overflowX": "auto"})
                    ])
                ]))
            
            # Add live visualization if present (for current message)
            if "live_visualization" in msg:
                message_content.append(html.Div([
                    html.Hr(style={"borderColor": "#404040", "margin": "10px 0"}),
                    html.Div([
                        html.Strong("Visualization:", className="text-info"),
                        msg["live_visualization"]
                    ])
                ]))
            
            # Add results if present
            elif "has_results" in msg and msg.get("results_data"):
                # Handle visualization results
                if isinstance(msg["results_data"], dict) and msg["results_data"].get("type") == "visualization":
                    viz_data = msg["results_data"]
                    message_content.append(html.Div([
                        html.Hr(style={"borderColor": "#404040", "margin": "10px 0"}),
                        html.Div([
                            html.Strong("Visualization:", className="text-info"),
                            html.P(f"Chart Type: {viz_data.get('chart_type', 'Unknown').replace('_', ' ').title()}", 
                                  className="text-light mt-2 mb-2"),
                            html.P(f"Data: {viz_data.get('data_summary', {}).get('rows', 0)} rows, "
                                  f"{viz_data.get('data_summary', {}).get('columns', 0)} columns", 
                                  className="text-muted small")
                        ])
                    ]))
                # Regenerate the results table from stored data
                elif isinstance(msg["results_data"], list) and len(msg["results_data"]) > 0:
                    # Convert back to DataFrame and ensure it's serializable
                    df = pd.DataFrame(msg["results_data"])
                    
                    # Ensure all columns are serializable
                    for col in df.columns:
                        # Convert UUID objects to strings
                        if df[col].apply(lambda x: isinstance(x, uuid.UUID)).any():
                            df[col] = df[col].astype(str)
                        # Convert Timestamp objects to strings
                        if pd.api.types.is_datetime64_any_dtype(df[col]):
                            df[col] = df[col].astype(str)
                        # Convert generic datetime objects to strings
                        if df[col].apply(lambda x: isinstance(x, datetime)).any():
                            df[col] = df[col].astype(str)
                        
                        # Handle None/NaN values that cause React rendering issues
                        df[col] = df[col].fillna('').astype(str)
                        # Replace any remaining None values with empty string
                        df[col] = df[col].replace('None', '').replace('nan', '')
                    
                    # Create the table
                    results_table = dbc.Table.from_dataframe(
                        df, 
                        striped=True, 
                        bordered=True, 
                        hover=True,
                        className="mt-3"
                    )
                    message_content.append(html.Div([
                        html.Hr(style={"borderColor": "#404040", "margin": "10px 0"}),
                        html.Div([
                            html.Strong("Query Results:", className="text-info"),
                            results_table
                        ])
                    ]))
                else:
                    # Handle string results
                    message_content.append(html.Div([
                        html.Hr(style={"borderColor": "#404040", "margin": "10px 0"}),
                        html.Div([
                            html.Strong("Query Results:", className="text-info"),
                            html.Pre(str(msg["results_data"]), className="text-light")
                        ])
                    ]))
            
            chat_html.append(html.Div(message_content, className="chat-message agent-message"))
    
    # Store only serializable data in chat_history, not HTML components
    serializable_chat_history = []
    for msg in chat_history:
        serializable_msg = {
            "type": msg["type"],
            "text": msg["text"],
            "timestamp": msg["timestamp"]
        }
        if "sql_query" in msg:
            serializable_msg["sql_query"] = msg["sql_query"]
        if "results_data" in msg:
            # Store results as a flag, not the actual HTML component
            serializable_msg["has_results"] = True
            serializable_msg["results_data"] = msg.get("results_data", None)
        serializable_chat_history.append(serializable_msg)
    
    # Ensure chat_html is properly formatted for Dash
    # The first output should be HTML components, which Dash can handle
    return chat_html, "", serializable_chat_history

# Combined callback for database connection management
@app.callback(
    [Output("modal-connection-status", "children"),
     Output("connection-store", "data"),
     Output("status-indicator", "className"),
     Output("connection-status-text", "children"),
     Output("connection-actions", "children")],
    [Input("connect-button", "n_clicks")],
    [State("db-type", "value"),
     State("db-host", "value"),
     State("db-port", "value"),
     State("db-name", "value"),
     State("db-username", "value"),
     State("db-password", "value")],
    prevent_initial_call=True
)
def manage_database_connection(connect_clicks, db_type, host, port, db_name, username, password):
    if not connect_clicks:
        return "", {"connected": False}, "status-indicator status-disconnected", "Not connected to database", ""
    
    try:
        if db_type == "sqlite3":
            # Use the hardcoded SQLite database path
            success, message = db_connection.connect(db_type, "", "", SQLITE_DB_PATH, "", "")
        else:
            # For other databases, check all required fields
            if not all([host, port, db_name, username, password]):
                return (
                    dbc.Alert("Please fill in all database connection fields.", color="warning"),
                    {"connected": False},
                    "status-indicator status-disconnected",
                    "Not connected to database",
                    ""
                )
            success, message = db_connection.connect(db_type, host, port, db_name, username, password)
        
        if success:
            # Get connection info for display
            conn_info = db_connection.get_connection_info()
            status_text = f"Connected to {conn_info['type']} database: {conn_info['database']}"
            
            # Create connection actions
            actions = html.Div([
                dbc.Button("View Tables", id="view-tables-btn", color="info", size="sm", className="me-2"),
                dbc.Button("Disconnect", id="disconnect-btn", color="danger", size="sm", outline=True)
            ])
            
            return (
                dbc.Alert(f"✅ {message}", color="success"),
                {"connected": True, "info": conn_info},
                "status-indicator status-connected",
                status_text,
                actions
            )
        else:
            return (
                dbc.Alert(f"❌ {message}", color="danger"),
                {"connected": False},
                "status-indicator status-disconnected",
                "Connection failed",
                ""
            )
            
    except Exception as e:
        error_msg = f"Unexpected error: {str(e)}"
        return (
            dbc.Alert(f"❌ {error_msg}", color="danger"),
            {"connected": False},
            "status-indicator status-disconnected",
            "Connection error",
            ""
        )

# Callback for view tables button
@app.callback(
    Output("chat-messages", "children", allow_duplicate=True),
    [Input("view-tables-btn", "n_clicks")],
    [State("chat-store", "data")],
    prevent_initial_call=True
)
def view_database_tables(n_clicks, chat_history):
    if not n_clicks:
        return dash.no_update
    
    if not db_connection.is_connected():
        return chat_history or []
    
    try:
        success, result = db_connection.get_tables()
        
        if success:
            # Convert tables to HTML table
            tables_df = result
            tables_html = dbc.Table.from_dataframe(
                tables_df, 
                striped=True, 
                bordered=True, 
                hover=True,
                className="mt-3"
            )
            
            # Add agent message about tables
            if not chat_history:
                chat_history = []
            
            agent_message = {
                "type": "agent",
                "text": f"Here are the tables in your database:",
                "timestamp": datetime.now().strftime("%H:%M"),
                "tables": tables_html
            }
            chat_history.append(agent_message)
            
            # Convert to HTML
            chat_html = []
            for msg in chat_history:
                if msg["type"] == "user":
                    chat_html.append(html.Div([
                        html.Div([
                            html.Strong("You", className="text-primary"),
                            html.Span(f" • {msg['timestamp']}", className="text-muted ms-2")
                        ], className="mb-1"),
                        html.Div(msg["text"], className="text-light")
                    ], className="chat-message user-message"))
                else:
                    chat_html.append(html.Div([
                        html.Div([
                            html.Strong("Agent", className="text-success"),
                            html.Span(f" • {msg['timestamp']}", className="text-muted ms-2")
                        ], className="mb-1"),
                        html.Div(msg["text"], className="text-light"),
                        html.Div(msg.get("tables", ""), className="mt-2") if "tables" in msg else ""
                    ], className="chat-message agent-message"))
            
            return chat_html
        else:
            # Add error message
            if not chat_history:
                chat_history = []
            
            agent_message = {
                "type": "agent",
                "text": f"Failed to get tables: {result}",
                "timestamp": datetime.now().strftime("%H:%M")
            }
            chat_history.append(agent_message)
            
            # Convert to HTML
            chat_html = []
            for msg in chat_history:
                if msg["type"] == "user":
                    chat_html.append(html.Div([
                        html.Div([
                            html.Strong("You", className="text-primary"),
                            html.Span(f" • {msg['timestamp']}", className="text-muted ms-2")
                        ], className="mb-1"),
                        html.Div(msg["text"], className="text-light")
                    ], className="chat-message user-message"))
                else:
                    chat_html.append(html.Div([
                        html.Div([
                            html.Strong("Agent", className="text-success"),
                            html.Span(f" • {msg['timestamp']}", className="text-muted ms-2")
                        ], className="mb-1"),
                        html.Div(msg["text"], className="text-light")
                    ], className="chat-message agent-message"))
            
            return chat_html
            
    except Exception as e:
        # Add error message
        if not chat_history:
            chat_history = []
        
        agent_message = {
            "type": "agent",
            "text": f"Error getting tables: {str(e)}",
            "timestamp": datetime.now().strftime("%H:%M")
        }
        chat_history.append(agent_message)
        
        # Convert to HTML
        chat_html = []
        for msg in chat_history:
            if msg["type"] == "user":
                chat_html.append(html.Div([
                    html.Div([
                        html.Strong("You", className="text-primary"),
                        html.Span(f" • {msg['timestamp']}", className="text-muted ms-2")
                    ], className="mb-1"),
                    html.Div(msg["text"], className="text-light")
                ], className="chat-message user-message"))
            else:
                chat_html.append(html.Div([
                    html.Div([
                        html.Strong("Agent", className="text-success"),
                        html.Span(f" • {msg['timestamp']}", className="text-muted ms-2")
                    ], className="mb-1"),
                    html.Div(msg["text"], className="text-light")
                ], className="chat-message agent-message"))
        
        return chat_html

# Callback to update settings store
@app.callback(
    Output("settings-store", "data"),
    [Input("query-strategy", "value"),
     Input("security-guardrail", "value")]
)
def update_settings(strategy, security):
    return {"strategy": strategy, "security": security}

# Callback for disconnect button (only active when button exists)
@app.callback(
    [Output("connection-store", "data", allow_duplicate=True),
     Output("status-indicator", "className", allow_duplicate=True),
     Output("connection-status-text", "children", allow_duplicate=True),
     Output("connection-actions", "children", allow_duplicate=True)],
    [Input("disconnect-btn", "n_clicks")],
    prevent_initial_call=True
)
def disconnect_database(n_clicks):
    if n_clicks:
        db_connection.disconnect()
        return (
            {"connected": False},
            "status-indicator status-disconnected",
            "Not connected to database",
            ""
        )
    return no_update

@app.callback(
    [Output("db-host", "disabled"),
     Output("db-port", "disabled"),
     Output("db-username", "disabled"),
     Output("db-password", "disabled"),
     Output("db-name", "disabled")],
    [Input("db-type", "value")]
)
def toggle_connection_fields(db_type):
    is_sqlite = db_type == "sqlite3"
    return is_sqlite, is_sqlite, is_sqlite, is_sqlite, is_sqlite

if __name__ == "__main__":
    app.run_server(debug=True, host="0.0.0.0", port=8050)<|MERGE_RESOLUTION|>--- conflicted
+++ resolved
@@ -235,10 +235,7 @@
                                             {"label": "Schema-Based Querying", "value": "schema"},
                                             {"label": "RAG (Retrieval-Augmented Generation)", "value": "rag"},
                                             {"label": "Visualize", "value": "visualize"},
-<<<<<<< HEAD
-=======
                                             {"label": "RAG (Retrieval-Augmented Generation)", "value": "rag"},
->>>>>>> ac4cd25d
                                             {"label": "Multi-Table Join", "value": "multitablejoin"}
                                         ],
                                         value="schema",
