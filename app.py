--- conflicted
+++ resolved
@@ -233,15 +233,9 @@
                                         id="query-strategy",
                                         options=[
                                             {"label": "Schema-Based Querying", "value": "schema"},
-<<<<<<< HEAD
                                             {"label": "Basic Text-to-SQL", "value": "basic"},
-                                            {"label": "RAG (Retrieval-Augmented Generation)", "value": "rag"}
-                                            {"label": "Visualize", "value": "visualize"}
-=======
                                             {"label": "RAG (Retrieval-Augmented Generation)", "value": "rag"},
                                             {"label": "Visualize", "value": "visualize"},
-                                            {"label": "RAG (Retrieval-Augmented Generation)", "value": "rag"},
->>>>>>> 6ece41af
                                             {"label": "Multi-Table Join", "value": "multitablejoin"}
                                         ],
                                         value="schema",
