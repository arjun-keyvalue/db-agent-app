--- conflicted
+++ resolved
@@ -233,15 +233,10 @@
                                         id="query-strategy",
                                         options=[
                                             {"label": "Schema-Based Querying", "value": "schema"},
-<<<<<<< HEAD
                                             {"label": "Basic Text-to-SQL", "value": "basic"},
                                             {"label": "RAG (Retrieval-Augmented Generation)", "value": "rag"}
-=======
-                                            {"label": "RAG (Retrieval-Augmented Generation)", "value": "rag"},
                                             {"label": "Visualize", "value": "visualize"}
-                                            {"label": "RAG (Retrieval-Augmented Generation)", "value": "rag"},
                                             {"label": "Multi-Table Join", "value": "multitablejoin"}
->>>>>>> 8b356542
                                         ],
                                         value="schema",
                                         size="sm",
@@ -418,14 +413,11 @@
         
         try:
             # Create query engine
-<<<<<<< HEAD
             engine_config = {
                 "OPENAI_API_KEY": Config.OPENAI_API_KEY,
-                "GEMINI_API_KEY": Config.GEMINI_API_KEY
-            }
-=======
-            engine_config = {"openai_api_key": Config.OPENAI_API_KEY, "db_uri": SQLITE_DB_PATH}
->>>>>>> 8b356542
+                "GEMINI_API_KEY": Config.GEMINI_API_KEY,
+                "db_uri": SQLITE_DB_PATH
+            }
             query_engine = query_engine_factory.create_query_engine(strategy, engine_config)
             
             # Create security guardrail if enabled
