--- conflicted
+++ resolved
@@ -11,7 +11,6 @@
 import uuid
 import plotly.graph_objects as go
 import os
-from simple_rag.rag_logic import create_sql_agent
 
 # Add the hardcoded SQLite3 database path
 SQLITE_DB_PATH = os.path.join(os.path.dirname(os.path.abspath(__file__)), 'database', 'sqllite3', 'library.db')
@@ -236,13 +235,8 @@
                                             {"label": "Schema-Based Querying", "value": "schema"},
                                             {"label": "RAG (Retrieval-Augmented Generation)", "value": "rag"},
                                             {"label": "Visualize", "value": "visualize"},
-<<<<<<< HEAD
-                                            {"label": "RAG (Retrieval-Augmented Generation)", "value": "rag"},
                                             {"label": "Multi-Table Join", "value": "multitablejoin"},
                                             {"label": "Simple RAG", "value": "simple_rag"}
-=======
-                                            {"label": "Multi-Table Join", "value": "multitablejoin"}
->>>>>>> c79beca6
                                         ],
                                         value="schema",
                                         size="sm",
