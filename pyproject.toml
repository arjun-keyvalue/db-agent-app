--- conflicted
+++ resolved
@@ -35,12 +35,8 @@
     "seaborn>=0.13.0",
     "matplotlib>=3.8.0",
     "langchain-groq>=0.3.7",
-<<<<<<< HEAD
+    "sentence-transformers>=5.1.0",
 ]
 
 [tool.setuptools.packages.find]
-include = ["database*", "services*"]
-=======
-    "sentence-transformers>=5.1.0",
-]
->>>>>>> d1456208
+include = ["database*", "services*"]